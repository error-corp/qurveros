--- conflicted
+++ resolved
@@ -586,24 +586,9 @@
                 raise ValueError('Inconsistent number of free points with'
                                  ' provided initial free points.')
 
-<<<<<<< HEAD
-        if init_pgf_params is None:
-
-            init_pgf_params = barqtools.get_default_pgf_params_dict()
-
-        if init_prs_params is None:
-            init_prs_params = {}
-
-        params.update({
-            'free_points': init_free_points,
-            'pgf_params': init_pgf_params or barqtools.get_default_pgf_params_dict(),
-            'prs_params': init_prs_params or {}
-        })
-=======
         params['free_points'] = init_free_points
         params['pgf_params'] = merged_pgf_params
         params['prs_params'] = init_prs_params
->>>>>>> d7a54081
 
         return super().initialize_parameters(params)
 
